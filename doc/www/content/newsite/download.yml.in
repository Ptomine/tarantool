--- conflicted
+++ resolved
@@ -30,15 +30,9 @@
             curl http://tarantool.org/dist/public.key | sudo apt-key add -
             release=`lsb_release -c -s`
 
-<<<<<<< HEAD
-            cat > /etc/apt/sources.list.d/tarantool.list <<- EOF
+            sudo tee /etc/apt/sources.list.d/tarantool.list <<- EOF
             deb http://tarantool.org/dist/1.7/ubuntu/ $release main
             deb-src http://tarantool.org/dist/1.7/ubuntu/ $release main
-=======
-            sudo tee /etc/apt/sources.list.d/tarantool.list <<- EOF
-            deb http://tarantool.org/dist/1.6/ubuntu/ $release main
-            deb-src http://tarantool.org/dist/1.6/ubuntu/ $release main
->>>>>>> 075a8d13
             EOF
 
             sudo apt-get update
@@ -59,15 +53,9 @@
             curl http://tarantool.org/dist/public.key | sudo apt-key add -
             release=`lsb_release -c -s`
 
-<<<<<<< HEAD
-            cat > /etc/apt/sources.list.d/tarantool.list <<- EOF
+            sudo tee /etc/apt/sources.list.d/tarantool.list <<- EOF
             deb http://tarantool.org/dist/1.7/debian/ $release main
             deb-src http://tarantool.org/dist/1.7/debian/ $release main
-=======
-            sudo tee /etc/apt/sources.list.d/tarantool.list <<- EOF
-            deb http://tarantool.org/dist/1.6/debian/ $release main
-            deb-src http://tarantool.org/dist/1.6/debian/ $release main
->>>>>>> 075a8d13
             EOF
 
             sudo apt-get update
@@ -98,7 +86,7 @@
             sudo tee /etc/yum.repos.d/tarantool.repo <<- EOF
             [tarantool]
             name=Fedora-\$releasever - Tarantool
-            baseurl=http://tarantool.org/dist/1.6/fedora/\$releasever/\$basearch/
+            baseurl=http://tarantool.org/dist/1.7/fedora/\$releasever/\$basearch/
             enabled=1
             gpgcheck=0
             EOF
@@ -110,7 +98,7 @@
         content: |
           We maintain an always up-to-date package repository for RHEL 6
           derivatives at
-          `<http://tarantool.org/dist/1.6/centos/6/os>`_.
+          `<http://tarantool.org/dist/1.7/centos/6/os>`_.
           You may need to enable the `EPEL`_ repository for some packages.
 
           Copy and paste the script below to the terminal prompt:
@@ -123,7 +111,7 @@
             sudo tee /etc/yum.repos.d/tarantool.repo <<- EOF
             [tarantool]
             name=CentOS-6 - Tarantool
-            baseurl=http://tarantool.org/dist/1.6/centos/6/os/\$basearch/
+            baseurl=http://tarantool.org/dist/1.7/centos/6/os/\$basearch/
             enabled=1
             gpgcheck=0
             EOF
@@ -137,7 +125,7 @@
         content: |
           We maintain an always up-to-date package repository for RHEL 7
           derivatives at
-          `<http://tarantool.org/dist/1.6/centos/7/os>`_
+          `<http://tarantool.org/dist/1.7/centos/7/os>`_
 
           Copy and paste the script below to the terminal prompt:
 
@@ -146,13 +134,8 @@
             # Add Tarantool repository
             sudo tee /etc/yum.repos.d/tarantool.repo <<- EOF
             [tarantool]
-<<<<<<< HEAD
-            name=Fedora-$releasever - Tarantool
-            baseurl=http://tarantool.org/dist/1.7/fedora/$releasever/$basearch/
-=======
             name=CentOS-7 - Tarantool
-            baseurl=http://tarantool.org/dist/1.6/centos/7/os/\$basearch/
->>>>>>> 075a8d13
+            baseurl=http://tarantool.org/dist/1.7/centos/7/os/\$basearch/
             enabled=1
             gpgcheck=0
             EOF
@@ -162,16 +145,11 @@
     - - "Amazon Linux"
       - format : rst
         content: |
-<<<<<<< HEAD
-          CentOS and RHEL repository is available at
-          `<http://tarantool.org/dist/1.7/centos>`_
-=======
           Amazon Linux is based on RHEL 6 / CentOS 6.
           We maintain an always up-to-date package repository for RHEL 6
           derivatives at
-          `<http://tarantool.org/dist/1.6/centos/6/os>`_.
+          `<http://tarantool.org/dist/1.7/centos/6/os>`_.
           You may need to enable the `EPEL`_ repository for some packages.
->>>>>>> 075a8d13
 
           Copy and paste the script below to the terminal prompt:
 
@@ -182,13 +160,8 @@
             # Add Tarantool repository
             sudo tee /etc/yum.repos.d/tarantool.repo <<- EOF
             [tarantool]
-<<<<<<< HEAD
-            name=CentOS-$releasever - Tarantool
-            baseurl=http://tarantool.org/dist/1.7/centos/$releasever/os/$basearch/
-=======
             name=CentOS-6 - Tarantool
-            baseurl=http://tarantool.org/dist/1.6/centos/6/os/\$basearch/
->>>>>>> 075a8d13
+            baseurl=http://tarantool.org/dist/1.7/centos/6/os/\$basearch/
             enabled=1
             gpgcheck=0
             EOF
