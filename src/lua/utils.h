#ifndef TARANTOOL_LUA_UTILS_H_INCLUDED
#define TARANTOOL_LUA_UTILS_H_INCLUDED
/*
 * Copyright 2010-2015, Tarantool AUTHORS, please see AUTHORS file.
 *
 * Redistribution and use in source and binary forms, with or
 * without modification, are permitted provided that the following
 * conditions are met:
 *
 * 1. Redistributions of source code must retain the above
 *    copyright notice, this list of conditions and the
 *    following disclaimer.
 *
 * 2. Redistributions in binary form must reproduce the above
 *    copyright notice, this list of conditions and the following
 *    disclaimer in the documentation and/or other materials
 *    provided with the distribution.
 *
 * THIS SOFTWARE IS PROVIDED BY <COPYRIGHT HOLDER> ``AS IS'' AND
 * ANY EXPRESS OR IMPLIED WARRANTIES, INCLUDING, BUT NOT LIMITED
 * TO, THE IMPLIED WARRANTIES OF MERCHANTABILITY AND FITNESS FOR
 * A PARTICULAR PURPOSE ARE DISCLAIMED. IN NO EVENT SHALL
 * <COPYRIGHT HOLDER> OR CONTRIBUTORS BE LIABLE FOR ANY DIRECT,
 * INDIRECT, INCIDENTAL, SPECIAL, EXEMPLARY, OR CONSEQUENTIAL
 * DAMAGES (INCLUDING, BUT NOT LIMITED TO, PROCUREMENT OF
 * SUBSTITUTE GOODS OR SERVICES; LOSS OF USE, DATA, OR PROFITS; OR
 * BUSINESS INTERRUPTION) HOWEVER CAUSED AND ON ANY THEORY OF
 * LIABILITY, WHETHER IN CONTRACT, STRICT LIABILITY, OR TORT
 * (INCLUDING NEGLIGENCE OR OTHERWISE) ARISING IN ANY WAY OUT OF
 * THE USE OF THIS SOFTWARE, EVEN IF ADVISED OF THE POSSIBILITY OF
 * SUCH DAMAGE.
 */

#include <stdint.h>
#include <string.h>
#include <math.h> /* modf, isfinite */

#include <msgpuck.h> /* enum mp_type */

#if defined(__cplusplus)
extern "C" {
#endif /* defined(__cplusplus) */

#include <lua.h>
#include <lauxlib.h> /* luaL_error */

#include <lj_state.h>
#include <lj_obj.h>
#include <lj_ctype.h>
#include <lj_cdata.h>
#include <lj_cconv.h>
#include <lj_lib.h>
#include <lj_tab.h>
#include <lj_meta.h>

struct lua_State;
struct ibuf;

/**
 * Single global lua_State shared by core and modules.
 * Created with tarantool_lua_init().
 * const char *msg = lua_tostring(L, -1);
 * snprintf(m_errmsg, sizeof(m_errmsg), "%s", msg ? msg : "");
 */
extern struct lua_State *tarantool_L;
extern struct ibuf *tarantool_lua_ibuf;

/** \cond public */

/**
 * @brief Push cdata of given \a ctypeid onto the stack.
 * CTypeID must be used from FFI at least once. Allocated memory returned
 * uninitialized. Only numbers and pointers are supported.
 * @param L Lua State
 * @param ctypeid FFI's CTypeID of this cdata
 * @sa luaL_checkcdata
 * @return memory associated with this cdata
 */
LUA_API void *
luaL_pushcdata(struct lua_State *L, uint32_t ctypeid);

/**
 * @brief Checks whether the function argument idx is a cdata
 * @param L Lua State
 * @param idx stack index
 * @param ctypeid FFI's CTypeID of this cdata
 * @sa luaL_pushcdata
 * @return memory associated with this cdata
 */
LUA_API void *
luaL_checkcdata(struct lua_State *L, int idx, uint32_t *ctypeid);

/**
 * @brief Sets finalizer function on a cdata object.
 * Equivalent to call ffi.gc(obj, function).
 * Finalizer function must be on the top of the stack.
 * @param L Lua State
 * @param idx object
 */
LUA_API void
luaL_setcdatagc(struct lua_State *L, int idx);

/**
* @brief Return CTypeID (FFI) of given СDATA type
* @param L Lua State
* @param ctypename С type name as string (e.g. "struct request" or "uint32_t")
* @sa luaL_pushcdata
* @sa luaL_checkcdata
* @return CTypeID
*/
LUA_API uint32_t
luaL_ctypeid(struct lua_State *L, const char *ctypename);

/**
* @brief Declare symbols for FFI
* @param L Lua State
* @param ctypename C definitions, e.g "struct stat"
* @sa ffi.cdef(def)
* @retval 0 on success
* @retval LUA_ERRRUN, LUA_ERRMEM, LUA_ERRERR otherwise
*/
LUA_API int
luaL_cdef(struct lua_State *L, const char *ctypename);

/** \endcond public */

static inline lua_Integer
luaL_arrlen(struct lua_State *L, int idx)
{
	lua_Integer max = 0;
	lua_pushnil(L);
	while (lua_next(L, idx)) {
		lua_pop(L, 1); /* pop the value */
		if (lua_type(L, -1) != LUA_TNUMBER)
			continue;
		lua_Number k = lua_tonumber(L, -1);
		if (k <= max || floor(k) != k)
			continue;
		max = k;
	}
	return max;
}

static inline lua_Integer
luaL_maplen(struct lua_State *L, int idx)
{
	lua_Integer size = 0;
	lua_pushnil(L);
	while (lua_next(L, idx)) {
		lua_pop(L, 1); /* pop the value */
		size++;
	}
	return size;
}

/**
 * Common configuration options for Lua serializers (MsgPack, YAML, JSON)
 */
struct luaL_serializer {
	/**
	 * luaL_tofield tries to classify table into one of four kinds
	 * during encoding:
	 *
	 *  + map - at least one table index is not unsigned integer.
	 *  + regular array - all array indexes are available.
	 *  + sparse array - at least one array index is missing.
	 *  + excessively sparse arrat - the number of values missing
	 * exceeds the configured ratio.
	 *
	 * An array is excessively sparse when **all** the following
	 * conditions are met:
	 *
	 *  + encode_sparse_ratio > 0.
	 *  + max(table) > encode_sparse_safe.
	 *  + max(table) > count(table) * encode_sparse_ratio.
	 *
	 * luaL_tofield will never consider an array to be excessively sparse
	 * when encode_sparse_ratio = 0. The encode_sparse_safe limit ensures
	 * that small Lua arrays are always encoded as sparse arrays.
	 * By default, attempting to encode an excessively sparse array will
	 * generate an error. If encode_sparse_convert is set to true,
	 * excessively sparse arrays will be handled as maps.
	 *
	 * This conversion logic is modeled after Mark Pulford's CJSON module.
	 * @sa http://www.kyne.com.au/~mark/software/lua-cjson-manual.html
	 */
	int encode_sparse_convert;
	/** @see encode_sparse_convert */
	int encode_sparse_ratio;
	/** @see encode_sparse_convert */
	int encode_sparse_safe;
	/** Max recursion depth for encoding (MsgPack, CJSON only) */
	int encode_max_depth;
	/** Enables encoding of NaN and Inf numbers */
	int encode_invalid_numbers;
	/** Floating point numbers precision (YAML, CJSON only) */
	int encode_number_precision;

	/**
	 * Enables __serialize meta-value checking:
	 *
	 *  + 'seq', 'sequence', 'array' - table encoded as an array
	 *  + 'map', 'mappping' - table encoded as a map.
	 *    'seq' or 'map' also enable flow (compact) mode for YAML serializer
	 *    (flow="[1,2,3]" vs block=" - 1\n - 2\n - 3\n").
	 *  + function - the meta-method is called to unpack serializable
	 *    representation of table, cdata or userdata objects.
	 */
	int encode_load_metatables;
	/** Enables tostring() usage for unknown types */
	int encode_use_tostring;
	/** Use NULL for all unrecognizable types */
	int encode_invalid_as_nil;

	/** Enables decoding NaN and Inf numbers */
	int decode_invalid_numbers;
	/** Save __serialize meta-value for decoded arrays and maps */
	int decode_save_metatables;
	/** Max recursion depts for decoding (CJSON only) */
	int decode_max_depth;

	/** Enable support for compact represenation (internal, YAML-only). */
	int has_compact;
};

extern int luaL_nil_ref;
extern int luaL_map_metatable_ref;
extern int luaL_array_metatable_ref;

#define LUAL_SERIALIZER "serializer"
#define LUAL_SERIALIZE "__serialize"

struct luaL_serializer *
luaL_newserializer(struct lua_State *L, const char *modname, const luaL_Reg *reg);

static inline struct luaL_serializer *
luaL_checkserializer(struct lua_State *L) {
	return (struct luaL_serializer *)
		luaL_checkudata(L, lua_upvalueindex(1), LUAL_SERIALIZER);
}

/** A single value on the Lua stack. */
struct luaL_field {
	union {
		struct {
			const char *data;
			uint32_t len;
		} sval;
		int64_t ival;
		double dval;
		float fval;
		bool bval;
		/* Array or map. */
		uint32_t size;
	};
	enum mp_type type;
	bool compact;                /* a flag used by YAML serializer */
};

/**
 * @brief Convert a value from the Lua stack to a lua_field structure.
 * This function is designed for use with Lua bindings and data
 * serialization functions (YAML, MsgPack, JSON, etc.).
 *
 * Conversion rules:
 * - LUA_TNUMBER when is integer and >= 0 -> UINT
 * - LUA_TNUMBER when is integer and < 0 -> INT
 * - LUA_TNUMBER when is not integer -> DOUBLE
 * - LUA_TBOOLEAN -> BOOL
 * - LUA_TSTRING -> STRING
 * - LUA_TNIL -> NIL
 * - LUA_TTABLE when is array -> ARRAY
 * - LUA_TTABLE when is not array -> MAP
 * - LUA_TUSERDATA, LUA_TLIGHTUSERDATA, CTID_P_VOID when == NULL -> NIL
 * - CTID_INT*, CTID_CCHAR when >= 0 -> UINT
 * - CTID_INT*, CTID_CCHAR when < 0 -> INT
 * - CTID_FLOAT -> FLOAT
 * - CTID_DOUBLE -> DOUBLE
 * - CTID_BOOL -> BOOL
 * - otherwise -> EXT
 *
 * ARRAY vs MAP recognition works based on encode_sparse_convert,
 * encode_sparse_ratio, encode_sparse_safe and encode_load_metatables config
 * parameters (see above). Tables are not saved to lua_field structure and
 * should be processed manually, according to returned type and size value.
 *
 * This function doesn't try to unpack unknown types and simple returns MP_EXT.
 * The caller can use luaL_tofield() for basic conversion, then invoke internal
 * hooks(if available) and then call luaL_checkfield(), which will try to
 * unpack cdata/userdata objects or raise and error.
 *
 * @param L stack
 * @param cfg configuration
 * @param index stack index
 * @param field conversion result
 */
void
luaL_tofield(struct lua_State *L, struct luaL_serializer *cfg, int index,
	     struct luaL_field *field);

/**
 * @brief Try to convert userdata/cdata values using defined conversion logic.
 * Must be used only after lua_tofield().
 *
 * @param L stack
 * @param cfg configuration
 * @param idx stack index
 * @param field conversion result
 */
void
luaL_convertfield(struct lua_State *L, struct luaL_serializer *cfg, int idx,
		  struct luaL_field *field);

/**
 * @brief A wrapper for luaL_tofield() and luaL_convertfield() that
 * tries to convert value or raise an error.
 * @param L stack
 * @param cfg configuration
 * @param idx stack index
 * @param field conversion result
 * @sa lua_tofield()
 * @sa luaL_convertfield()
 *
 * Common conversion order for tables:
 * size/count detection -> (sparse array checking) -> (__serialize)
 *
 * Common conversion order for userdata/cdata objects:
 * (internal trigger) -> (__serialize) -> (tostring) -> (nil) -> exception
 *
 * Common conversion order for other types:
 * (tostring) -> (nil) -> exception
 */
static inline void
luaL_checkfield(struct lua_State *L, struct luaL_serializer *cfg, int idx,
		struct luaL_field *field)
{
	luaL_tofield(L, cfg, idx, field);
	if (field->type != MP_EXT)
		return;
	luaL_convertfield(L, cfg, idx, field);
}

enum { FPCONV_G_FMT_BUFSIZE = 32 };

extern const char *precision_fmts[];

/**
 * @brief Locale-independent printf("%.(precision)lg")
 * @sa snprintf()
 */
static inline int
fpconv_g_fmt(char *str, double num, int precision)
{
	if (precision <= 0 || precision > 14)
		precision = 14;

	const char *fmt = precision_fmts[precision];
	return snprintf(str, FPCONV_G_FMT_BUFSIZE, fmt, num);
}

/**
 * @brief Locale-independent strtod.
 * @sa strtod()
 */
static inline double
fpconv_strtod(const char *nptr, char **endptr)
{
	return strtod(nptr, endptr);
}

void
luaL_register_type(struct lua_State *L, const char *type_name,
		   const struct luaL_Reg *methods);


void
luaL_register_module(struct lua_State *L, const char *modname,
		     const struct luaL_Reg *methods);

/** \cond public */

/**
 * Push uint64_t onto the stack
 *
 * @param L is a Lua State
 * @param val is a value to push
 */
LUA_API void
luaL_pushuint64(struct lua_State *L, uint64_t val);

/**
 * Push int64_t onto the stack
 *
 * @param L is a Lua State
 * @param val is a value to push
 */
LUA_API void
luaL_pushint64(struct lua_State *L, int64_t val);

/**
 * Checks whether the argument idx is a uint64 or a convertable string and
 * returns this number.
 * \throws error if the argument can't be converted.
 */
LUA_API uint64_t
luaL_checkuint64(struct lua_State *L, int idx);

/**
 * Checks whether the argument idx is a int64 or a convertable string and
 * returns this number.
 * \throws error if the argument can't be converted.
 */
LUA_API int64_t
luaL_checkint64(struct lua_State *L, int idx);

/**
 * Checks whether the argument idx is a uint64 or a convertable string and
 * returns this number.
 * \return the converted number or 0 of argument can't be converted.
 */
LUA_API uint64_t
luaL_touint64(struct lua_State *L, int idx);

/**
 * Checks whether the argument idx is a int64 or a convertable string and
 * returns this number.
 * \return the converted number or 0 of argument can't be converted.
 */
LUA_API int64_t
luaL_toint64(struct lua_State *L, int idx);

/**
 * Re-throws the last Tarantool error as a Lua object.
 * \sa lua_error()
 * \sa box_error_last()
 */
LUA_API int
luaT_error(lua_State *L);

/**
 * Like lua_call(), but with the proper support of Tarantool errors.
 * \sa lua_call()
 */
LUA_API int
luaT_call(lua_State *L, int nargs, int nreturns);

/*
 * Like lua_cpcall(), but with the proper support of Tarantool errors.
 */
LUA_API int
luaT_cpcall(lua_State *L, lua_CFunction func, void *ud);

/** \endcond public */

struct error *
luaL_iserror(struct lua_State *L, int narg);

/**
 * Push Lua Table with __serialize = 'map' hint onto the stack.
 * Tables with __serialize hint are properly handled by all serializers.
 * @param L stack
 * @param idx index in the stack
 */
static inline void
luaL_setmaphint(struct lua_State *L, int idx)
{
	if (idx < 0)
		idx = lua_gettop(L) + idx + 1;
	assert(lua_type(L, idx) == LUA_TTABLE);
	lua_rawgeti(L, LUA_REGISTRYINDEX, luaL_map_metatable_ref);
	lua_setmetatable(L, idx);
}

/**
 * Push Lua Table with __serialize = 'seq' hint onto the stack.
 * Tables with __serialize hint are properly handled by all serializers.
 * @param L stack
 * @param idx index in the stack
 */
static inline void
luaL_setarrayhint(struct lua_State *L, int idx)
{
	if (idx < 0)
		idx = lua_gettop(L) + idx + 1;
	assert(lua_type(L, idx) == LUA_TTABLE);
	lua_rawgeti(L, LUA_REGISTRYINDEX, luaL_array_metatable_ref);
	lua_setmetatable(L, idx);
}

/**
 * Push ffi's NULL (cdata<void *>: NULL) onto the stack.
 * Can be used as replacement of nil in Lua tables.
 * @param L stack
 */
static inline void
luaL_pushnull(struct lua_State *L)
{
	lua_rawgeti(L, LUA_REGISTRYINDEX, luaL_nil_ref);
}

static inline void
luaL_checkfinite(struct lua_State *L, struct luaL_serializer *cfg,
		 lua_Number number)
{
	if (!cfg->decode_invalid_numbers && !isfinite(number))
		luaL_error(L, "number must not be NaN or Inf");
}

int
tarantool_lua_utils_init(struct lua_State *L);

<<<<<<< HEAD
int
lbox_error(lua_State *L);

int
lbox_call(lua_State *L, int nargs, int nreturns);

int
lbox_cpcall(lua_State *L, lua_CFunction func, void *ud);

void
luaL_pusherror(struct lua_State *L, struct error *e);

=======
>>>>>>> bd394764
#if defined(__cplusplus)
} /* extern "C" */

#include "exception.h"
#include <fiber.h>

static inline void
luaT_call_xc(lua_State *L, int nargs, int nreturns)
{
	if (luaT_call(L, nargs, nreturns) != 0)
		diag_raise();
}

/**
 * Make a reference to an object on top of the Lua stack and
 * release it at the end of the scope.
 */
struct LuarefGuard
{
	int ref;
	bool is_active;

	explicit LuarefGuard(int ref_arg) { ref = ref_arg; is_active = true; }
	explicit LuarefGuard(struct lua_State *L) { ref = luaL_ref(L, LUA_REGISTRYINDEX); is_active = true; }
	~LuarefGuard() { if (is_active) luaL_unref(tarantool_L, LUA_REGISTRYINDEX, ref); }
};

#endif /* defined(__cplusplus) */

#endif /* TARANTOOL_LUA_UTILS_H_INCLUDED */<|MERGE_RESOLUTION|>--- conflicted
+++ resolved
@@ -55,6 +55,7 @@
 
 struct lua_State;
 struct ibuf;
+struct error;
 
 /**
  * Single global lua_State shared by core and modules.
@@ -452,6 +453,9 @@
 
 /** \endcond public */
 
+void
+luaT_pusherror(struct lua_State *L, struct error *e);
+
 struct error *
 luaL_iserror(struct lua_State *L, int narg);
 
@@ -509,21 +513,6 @@
 int
 tarantool_lua_utils_init(struct lua_State *L);
 
-<<<<<<< HEAD
-int
-lbox_error(lua_State *L);
-
-int
-lbox_call(lua_State *L, int nargs, int nreturns);
-
-int
-lbox_cpcall(lua_State *L, lua_CFunction func, void *ud);
-
-void
-luaL_pusherror(struct lua_State *L, struct error *e);
-
-=======
->>>>>>> bd394764
 #if defined(__cplusplus)
 } /* extern "C" */
 
