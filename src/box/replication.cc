/*
 * Redistribution and use in source and binary forms, with or
 * without modification, are permitted provided that the following
 * conditions are met:
 *
 * 1. Redistributions of source code must retain the above
 *    copyright notice, this list of conditions and the
 *    following disclaimer.
 *
 * 2. Redistributions in binary form must reproduce the above
 *    copyright notice, this list of conditions and the following
 *    disclaimer in the documentation and/or other materials
 *    provided with the distribution.
 *
 * THIS SOFTWARE IS PROVIDED BY <COPYRIGHT HOLDER> ``AS IS'' AND
 * ANY EXPRESS OR IMPLIED WARRANTIES, INCLUDING, BUT NOT LIMITED
 * TO, THE IMPLIED WARRANTIES OF MERCHANTABILITY AND FITNESS FOR
 * A PARTICULAR PURPOSE ARE DISCLAIMED. IN NO EVENT SHALL
 * <COPYRIGHT HOLDER> OR CONTRIBUTORS BE LIABLE FOR ANY DIRECT,
 * INDIRECT, INCIDENTAL, SPECIAL, EXEMPLARY, OR CONSEQUENTIAL
 * DAMAGES (INCLUDING, BUT NOT LIMITED TO, PROCUREMENT OF
 * SUBSTITUTE GOODS OR SERVICES; LOSS OF USE, DATA, OR PROFITS; OR
 * BUSINESS INTERRUPTION) HOWEVER CAUSED AND ON ANY THEORY OF
 * LIABILITY, WHETHER IN CONTRACT, STRICT LIABILITY, OR TORT
 * (INCLUDING NEGLIGENCE OR OTHERWISE) ARISING IN ANY WAY OUT OF
 * THE USE OF THIS SOFTWARE, EVEN IF ADVISED OF THE POSSIBILITY OF
 * SUCH DAMAGE.
 */
#include "replication.h"
#include <say.h>
#include <fiber.h>
#include <stddef.h>

#include <stddef.h>
#include <sys/types.h>
#include <sys/socket.h>
#include <sys/wait.h>
#include <sys/uio.h>
#include <netinet/in.h>
#include <arpa/inet.h>
#include <limits.h>
#include <fcntl.h>

#include "fiber.h"
#include "recovery.h"
#include "log_io.h"
#include "evio.h"
#include "iproto_constants.h"
#include "msgpuck/msgpuck.h"
#include "box/cluster.h"
#include "box/schema.h"
#include "box/vclock.h"

/** Replication topology
 * ----------------------
 *
 * Tarantool replication consists of 3 interacting processes:
 * master, spawner and replication relay.
 *
 * The spawner is created at server start, and master communicates
 * with the spawner using a socketpair(2). Replication relays are
 * created by the spawner and handle one client connection each.
 *
 * The master process binds to the primary port and accepts
 * incoming connections. This is done in the master to be able to
 * correctly handle authentication of replication clients.
 *
 * Once a client socket is accepted, it is sent to the spawner
 * process, through the master's end of the socket pair.
 *
 * The spawner listens on the receiving end of the socket pair and
 * for every received socket creates a replication relay, which is
 * then responsible for sending write ahead logs to the replica.
 *
 * Upon shutdown, the master closes its end of the socket pair.
 * The spawner then reads EOF from its end, terminates all
 * children and exits.
 */
static int master_to_spawner_socket;
static char cfg_wal_dir[PATH_MAX];
static char cfg_snap_dir[PATH_MAX];


/**
 * State of a replica. We only need one global instance
 * since we fork() for every replica.
 */
struct relay_data {
	/** Replica connection */
	int sock;
	/* Request type - SUBSCRIBE or JOIN */
	uint32_t type;
	/* Request sync */
	uint64_t sync;
	/* Only used in SUBSCRIBE request */
	uint32_t server_id;
	struct vclock vclock;
} relay;

/** Send a file descriptor to replication relay spawner.
 *
 * Invoked when spawner's end of the socketpair becomes ready.
 */
static void
replication_send_socket(ev_loop *loop, ev_io *watcher, int /* events */);

/** Replication spawner process */
static struct spawner {
	/** reading end of the socket pair with the master */
	int sock;
	/** non-zero if got a terminating signal */
	sig_atomic_t killed;
	/** child process count */
	sig_atomic_t child_count;
} spawner;

/** Initialize spawner process.
 *
 * @param sock the socket between the main process and the spawner.
 */
static void
spawner_init(int sock);

/** Spawner main loop. */
static void
spawner_main_loop();

/** Shutdown spawner and all its children. */
static void
spawner_shutdown();

/** Handle SIGINT, SIGTERM, SIGHUP. */
static void
spawner_signal_handler(int signal);

/** Handle SIGCHLD: collect status of a terminated child.  */
static void
spawner_sigchld_handler(int signal __attribute__((unused)));

/** Create a replication relay.
 *
 * @return 0 on success, -1 on error
 */
static int
spawner_create_replication_relay();

/** Shut down all relays when shutting down the spawner. */
static void
spawner_shutdown_children();

/** Initialize replication relay process. */
static void
replication_relay_loop();

/*
 * ------------------------------------------------------------------------
 * replication module
 * ------------------------------------------------------------------------
 */

/** Pre-fork replication spawner process. */
void
replication_prefork(const char *snap_dir, const char *wal_dir)
{
	snprintf(cfg_snap_dir, sizeof(cfg_snap_dir), "%s", snap_dir);
	snprintf(cfg_wal_dir, sizeof(cfg_wal_dir), "%s", wal_dir);
	int sockpair[2];
	/*
	 * Create UNIX sockets to communicate between the main and
	 * spawner processes.
         */
	if (socketpair(PF_LOCAL, SOCK_STREAM, 0, sockpair) != 0)
		panic_syserror("socketpair");

	/* create spawner */
	pid_t pid = fork();
	if (pid == -1)
		panic_syserror("fork");

	if (pid != 0) {
		/* parent process: tarantool */
		close(sockpair[1]);
		master_to_spawner_socket = sockpair[0];
		sio_setfl(master_to_spawner_socket, O_NONBLOCK, 1);
	} else {
		ev_loop_fork(loop());
		ev_run(loop(), EVRUN_NOWAIT);
		/* child process: spawner */
		close(sockpair[0]);
		/*
		 * Move to an own process group, to not receive
		 * signals from the controlling tty.
		 */
		setpgid(0, 0);
		spawner_init(sockpair[1]);
	}
}

/*-----------------------------------------------------------------------------*/
/* replication accept/sender fibers                                            */
/*-----------------------------------------------------------------------------*/

/** State of a replication request - master process. */
struct replication_request {
	struct ev_io io;
	int fd;
	struct relay_data data;
};

/** Replication acceptor fiber handler. */
void
replication_join(int fd, struct iproto_header *header)
{
	assert(header->type == IPROTO_JOIN);
	if (header->bodycnt == 0)
		tnt_raise(ClientError, ER_INVALID_MSGPACK, "JOIN body");

	const char *data = (const char *) header->body[0].iov_base;
	const char *end = data + header->body[0].iov_len;
	const char *d = data;
	if (mp_check(&d, end) != 0 || mp_typeof(*data) != MP_MAP)
		tnt_raise(ClientError, ER_INVALID_MSGPACK, "JOIN body");

	tt_uuid node_uuid = uuid_nil;
	d = data;
	uint32_t map_size = mp_decode_map(&d);
	for (uint32_t i = 0; i < map_size; i++) {
		if (mp_typeof(*d) != MP_UINT) {
			mp_next(&d); /* key */
			mp_next(&d); /* value */
			continue;
		}
		uint8_t key = mp_decode_uint(&d);
<<<<<<< HEAD
		if (key == IPROTO_SERVER_UUID) {
			if (mp_typeof(*d) != MP_STR ||
			    mp_decode_strl(&d) != UUID_LEN) {
=======
		if (key == IPROTO_NODE_UUID) {
			if (tt_uuid_from_msgpack(&d, &node_uuid) != 0) {
>>>>>>> 471be5a4
				tnt_raise(ClientError, ER_INVALID_MSGPACK,
					  "invalid Node-UUID");
			}
		} else {
			mp_next(&d); /* value */
		}
	}

	if (tt_uuid_is_nil(&node_uuid)) {
		tnt_raise(ClientError, ER_INVALID_MSGPACK,
			  "Can't find Node-UUID in JOIN request");
	}

	/* Notify box about new cluster node */
	recovery_state->join_handler(&node_uuid);

	struct replication_request *request = (struct replication_request *)
			malloc(sizeof(*request));
	if (request == NULL) {
		tnt_raise(ClientError, ER_MEMORY_ISSUE, sizeof(*request),
			  "iproto", "JOIN");
	}
	request->fd = fd;
	request->io.data = request;
	request->data.type = header->type;
	request->data.sync = header->sync;

	ev_io_init(&request->io, replication_send_socket,
		   master_to_spawner_socket, EV_WRITE);
	ev_io_start(loop(), &request->io);
}

/** Replication acceptor fiber handler. */
void
replication_subscribe(int fd, struct iproto_header *packet)
{
	if (packet->bodycnt == 0)
		tnt_raise(ClientError, ER_INVALID_MSGPACK, "subscribe body");
	assert(packet->bodycnt == 1);
	const char *data = (const char *) packet->body[0].iov_base;
	const char *end = data + packet->body[0].iov_len;
	const char *d = data;
	if (mp_check(&d, end) != 0 || mp_typeof(*data) != MP_MAP)
		tnt_raise(ClientError, ER_INVALID_MSGPACK, "subscribe body");
	tt_uuid uu = uuid_nil, node_uuid = uuid_nil;

	const char *lsnmap = NULL;
	d = data;
	uint32_t map_size = mp_decode_map(&d);
	for (uint32_t i = 0; i < map_size; i++) {
		if (mp_typeof(*d) != MP_UINT) {
			mp_next(&d); /* key */
			mp_next(&d); /* value */
			continue;
		}
		uint8_t key = mp_decode_uint(&d);
		switch (key) {
		case IPROTO_CLUSTER_UUID:
			if (tt_uuid_from_msgpack(&d, &cluster_uuid) != 0) {
				tnt_raise(ClientError, ER_INVALID_MSGPACK,
					  "invalid Cluster-UUID");
			}
<<<<<<< HEAD
			tt_uuid_dec_be(d, &uu);
			d += UUID_LEN;
			break;
		case IPROTO_SERVER_UUID:
			if (mp_typeof(*d) != MP_STR ||
			    mp_decode_strl(&d) != UUID_LEN) {
=======
			break;
		case IPROTO_NODE_UUID:
			if (tt_uuid_from_msgpack(&d, &node_uuid) != 0) {
>>>>>>> 471be5a4
				tnt_raise(ClientError, ER_INVALID_MSGPACK,
					  "invalid Node-UUID");
			}
			break;
		case IPROTO_VCLOCK:
			if (mp_typeof(*d) != MP_MAP) {
				tnt_raise(ClientError, ER_INVALID_MSGPACK,
					  "invalid LSNMAP");
			}
			lsnmap = d;
			mp_next(&d);
			break;
		default:
			mp_next(&d); /* value */
		}
	}

	/**
	 * Check that the given UUID matches the UUID of the
	 * cluster this node belongs to. Used to handshake
	 * replica connect, and refuse a connection from a replica
	 * which belongs to a different cluster.
	 */
	if (tt_uuid_cmp(&uu, &cluster_id) != 0) {
		tnt_raise(ClientError, ER_CLUSTER_ID_MISMATCH,
			  tt_uuid_str(&uu), tt_uuid_str(&cluster_id));
	}

	/* Check Node-UUID */
	uint32_t server_id = schema_find_id(SC_CLUSTER_ID, 1, tt_uuid_str(&node_uuid),
					  UUID_STR_LEN);
	if (server_id == SC_ID_NIL)
		tnt_raise(ClientError, ER_UNKNOWN_SERVER, tt_uuid_str(&node_uuid));
	if (lsnmap == NULL)
		tnt_raise(ClientError, ER_INVALID_MSGPACK, "LSNMAP");
	/* Check & save LSNMAP */
	d = lsnmap;
	uint32_t lsnmap_size = mp_decode_map(&d);
	struct replication_request *request = (struct replication_request *)
		calloc(1, sizeof(*request));

	if (request == NULL) {
		tnt_raise(ClientError, ER_MEMORY_ISSUE, sizeof(*request),
			  "iproto", "SUBSCRIBE");
	}
	vclock_create(&request->data.vclock);

	for (uint32_t i = 0; i < lsnmap_size; i++) {
		if (mp_typeof(*d) != MP_UINT) {
		map_error:
			free(request);
			tnt_raise(ClientError, ER_INVALID_MSGPACK, "LSNMAP");
		}
		uint32_t id = mp_decode_uint(&d);
		if (mp_typeof(*d) != MP_UINT)
			goto map_error;
		int64_t lsn = (int64_t) mp_decode_uint(&d);
		vclock_follow(&request->data.vclock, id, lsn);
	}

	request->fd = fd;
	request->io.data = request;
	request->data.type = packet->type;
	request->data.sync = packet->sync;
	request->data.server_id = server_id;

	ev_io_init(&request->io, replication_send_socket,
		   master_to_spawner_socket, EV_WRITE);
	ev_io_start(loop(), &request->io);
}


/** Send a file descriptor to the spawner. */
static void
replication_send_socket(ev_loop *loop, ev_io *watcher, int /* events */)
{
	struct replication_request *request =
		(struct replication_request *) watcher->data;
	struct msghdr msg;
	struct iovec iov[2];
	char control_buf[CMSG_SPACE(sizeof(int))];
	memset(control_buf, 0, sizeof(control_buf)); /* valgrind */
	struct cmsghdr *control_message = NULL;

	size_t len = sizeof(request->data);
	iov[0].iov_base = &len;
	iov[0].iov_len = sizeof(len);
	iov[1].iov_base = &request->data;
	iov[1].iov_len = len;

	memset(&msg, 0, sizeof(msg));

	msg.msg_name = NULL;
	msg.msg_namelen = 0;
	msg.msg_iov = iov;
	msg.msg_iovlen = nelem(iov);
	msg.msg_control = control_buf;
	msg.msg_controllen = sizeof(control_buf);

	control_message = CMSG_FIRSTHDR(&msg);
	control_message->cmsg_len = CMSG_LEN(sizeof(int));
	control_message->cmsg_level = SOL_SOCKET;
	control_message->cmsg_type = SCM_RIGHTS;
	*((int *) CMSG_DATA(control_message)) = request->fd;

	/* Send the client socket to the spawner. */
	if (sendmsg(master_to_spawner_socket, &msg, 0) < 0)
		say_syserror("sendmsg");

	ev_io_stop(loop, watcher);
	/* Close client socket in the main process. */
	close(request->fd);
	free(request);
}


/*--------------------------------------------------------------------------*
 * spawner process                                                          *
 * -------------------------------------------------------------------------*/

/** Initialize the spawner. */

static void
spawner_init(int sock)
{
	struct sigaction sa;

	title("spawner", NULL);
	fiber_set_name(fiber(), status);

	/* init replicator process context */
	spawner.sock = sock;

	/* init signals */
	memset(&sa, 0, sizeof(sa));
	sigemptyset(&sa.sa_mask);

	/*
	 * The spawner normally does not receive any signals,
	 * except when sent by a system administrator.
	 * When the master process terminates, it closes its end
	 * of the socket pair and this signals to the spawner that
	 * it's time to die as well. But before exiting, the
	 * spawner must kill and collect all active replication
	 * relays. This is why we need to change the default
	 * signal action here.
	 */
	sa.sa_handler = spawner_signal_handler;

	if (sigaction(SIGHUP, &sa, NULL) == -1 ||
	    sigaction(SIGINT, &sa, NULL) == -1 ||
	    sigaction(SIGTERM, &sa, NULL) == -1)
		say_syserror("sigaction");

	sa.sa_handler = spawner_sigchld_handler;

	if (sigaction(SIGCHLD, &sa, NULL) == -1)
		say_syserror("sigaction");

	sa.sa_handler = SIG_IGN;
	/*
	 * Ignore SIGUSR1, SIGUSR1 is used to make snapshots,
	 * and if someone wrote a faulty regexp for `ps' and
	 * fed it to `kill' the replication shouldn't die.
	 * Ignore SIGUSR2 as well, since one can be pretty
	 * inventive in ways of shooting oneself in the foot.
	 * Ignore SIGPIPE, otherwise we may receive SIGPIPE
	 * when trying to write to the log.
	 */
	if (sigaction(SIGUSR1, &sa, NULL) == -1 ||
	    sigaction(SIGUSR2, &sa, NULL) == -1 ||
	    sigaction(SIGPIPE, &sa, NULL) == -1) {

		say_syserror("sigaction");
	}

	say_crit("initialized");
	spawner_main_loop();
}

static int
spawner_unpack_cmsg(struct msghdr *msg)
{
	struct cmsghdr *control_message;
	for (control_message = CMSG_FIRSTHDR(msg);
	     control_message != NULL;
	     control_message = CMSG_NXTHDR(msg, control_message))
		if ((control_message->cmsg_level == SOL_SOCKET) &&
		    (control_message->cmsg_type == SCM_RIGHTS))
			return *((int *) CMSG_DATA(control_message));
	assert(false);
	return -1;
}

/** Replication spawner process main loop. */
static void
spawner_main_loop()
{
	struct msghdr msg;
	struct iovec iov;
	char control_buf[CMSG_SPACE(sizeof(int))];

	size_t len;
	iov.iov_base = &len;
	iov.iov_len = sizeof(len);

	msg.msg_name = NULL;
	msg.msg_namelen = 0;
	msg.msg_iov = &iov;
	msg.msg_iovlen = 1;
	msg.msg_control = control_buf;
	msg.msg_controllen = sizeof(control_buf);

	while (!spawner.killed) {
		ssize_t msglen = recvmsg(spawner.sock, &msg, 0);
		if (msglen == 0) { /* orderly master shutdown */
			say_info("Exiting: master shutdown");
			break;
		} else if (msglen == -1) {
			if (errno == EINTR)
				continue;
			say_syserror("recvmsg");
			/* continue, the error may be temporary */
			break;
		}

		int sock = spawner_unpack_cmsg(&msg);
		msglen = read(spawner.sock, &relay, len);
		relay.sock = sock;
		if (msglen == 0) { /* orderly master shutdown */
			say_info("Exiting: master shutdown");
			break;
		} else if (msglen == -1) {
			if (errno == EINTR)
				continue;
			say_syserror("recvmsg");
			/* continue, the error may be temporary */
			break;
		}
		spawner_create_replication_relay();
	}
	spawner_shutdown();
}

/** Replication spawner shutdown. */
static void
spawner_shutdown()
{
	/*
	 * There is no need to ever use signals with the spawner
	 * process. If someone did send spawner a signal by
	 * mistake, at least make a squeak in the error log before
	 * dying.
	 */
	if (spawner.killed)
		say_info("Terminated by signal %d", (int) spawner.killed);

	/* close socket */
	close(spawner.sock);

	/* kill all children */
	spawner_shutdown_children();

	exit(EXIT_SUCCESS);
}

/** Replication spawner signal handler for terminating signals. */
static void spawner_signal_handler(int signal)
{
	spawner.killed = signal;
}

/** Wait for a terminated child. */
static void
spawner_sigchld_handler(int signo __attribute__((unused)))
{
	static const char waitpid_failed[] = "spawner: waitpid() failed\n";
	do {
		int exit_status;
		pid_t pid = waitpid(-1, &exit_status, WNOHANG);
		switch (pid) {
		case -1:
			if (errno != ECHILD) {
				int r = write(STDERR_FILENO, waitpid_failed,
					      sizeof(waitpid_failed) - 1);
				(void) r; /* -Wunused-result warning suppression */
			}
			return;
		case 0: /* no more changes in children status */
			return;
		default:
			spawner.child_count--;
		}
	} while (spawner.child_count > 0);
}

/** Create replication client handler process. */
static int
spawner_create_replication_relay()
{
	pid_t pid = fork();

	if (pid < 0) {
		say_syserror("fork");
		return -1;
	}

	if (pid == 0) {
		ev_loop_fork(loop());
		ev_run(loop(), EVRUN_NOWAIT);
		close(spawner.sock);
		replication_relay_loop();
	} else {
		spawner.child_count++;
		close(relay.sock);
		say_info("created a replication relay: pid = %d", (int) pid);
	}

	return 0;
}

/** Replicator spawner shutdown: kill and wait for children. */
static void
spawner_shutdown_children()
{
	int kill_signo = SIGTERM, signo;
	sigset_t mask, orig_mask, alarm_mask;

retry:
	sigemptyset(&mask);
	sigaddset(&mask, SIGCHLD);
	sigaddset(&mask, SIGALRM);
	/*
	 * We're going to kill the entire process group, which
	 * we're part of. Handle the signal sent to ourselves.
	 */
	sigaddset(&mask, kill_signo);

	if (spawner.child_count == 0)
		return;

	/* Block SIGCHLD and SIGALRM to avoid races. */
	if (sigprocmask(SIG_BLOCK, &mask, &orig_mask)) {
		say_syserror("sigprocmask");
		return;
	}

	/* We'll wait for children no longer than 5 sec.  */
	alarm(5);

	say_info("sending signal %d to %d children", kill_signo,
		 (int) spawner.child_count);

	kill(0, kill_signo);

	say_info("waiting for children for up to 5 seconds");

	while (spawner.child_count > 0) {
		sigwait(&mask, &signo);
		if (signo == SIGALRM) {         /* timed out */
			break;
		}
		else if (signo != kill_signo) {
			assert(signo == SIGCHLD);
			spawner_sigchld_handler(signo);
		}
	}

	/* Reset the alarm. */
	alarm(0);

	/* Clear possibly pending SIGALRM. */
	sigpending(&alarm_mask);
	if (sigismember(&alarm_mask, SIGALRM)) {
		sigemptyset(&alarm_mask);
		sigaddset(&alarm_mask, SIGALRM);
		sigwait(&alarm_mask, &signo);
	}

	/* Restore the old mask. */
	if (sigprocmask(SIG_SETMASK, &orig_mask, NULL)) {
		say_syserror("sigprocmask");
		return;
	}

	if (kill_signo == SIGTERM) {
		kill_signo = SIGKILL;
		goto retry;
	}
}

/** A libev callback invoked when a relay client socket is ready
 * for read. This currently only happens when the client closes
 * its socket, and we get an EOF.
 */
static void
replication_relay_recv(ev_loop * /* loop */, struct ev_io *w, int __attribute__((unused)) revents)
{
	int replica_sock = (int) (intptr_t) w->data;
	uint8_t data;

	int rc = recv(replica_sock, &data, sizeof(data), 0);

	if (rc == 0 || (rc < 0 && errno == ECONNRESET)) {
		say_info("the client has closed its replication socket, exiting");
		exit(EXIT_SUCCESS);
	}
	if (rc < 0)
		say_syserror("recv");

	exit(EXIT_FAILURE);
}

/** Send a single row to the client. */
static void
replication_relay_send_row(void * /* param */, struct iproto_header *packet)
{
	struct recovery_state *r = recovery_state;

	/* Don't duplicate data */
	if (packet->server_id == 0 || packet->server_id != r->server_id)  {
		packet->sync = relay.sync;
		struct iovec iov[IPROTO_ROW_IOVMAX];
		int iovcnt = iproto_row_encode(packet, iov);
		sio_writev_all(relay.sock, iov, iovcnt);
	}

	if (iproto_request_is_dml(packet->type)) {
		/*
		 * Update local vclock. During normal operation wal_write()
		 * updates local vclock. In relay mode we have to update
		 * it here.
		 */
		vclock_follow(&r->vclock, packet->server_id, packet->lsn);
	}
}

static void
replication_relay_join(struct recovery_state *r)
{
	FDGuard guard_replica(relay.sock);

	/* Send snapshot */
	recover_snap(r);

	/* Send response to JOIN command = end of stream */
	struct iproto_header packet;
	memset(&packet, 0, sizeof(packet));
	packet.type = IPROTO_JOIN;
	packet.sync = relay.sync;

	struct iovec iov[IPROTO_ROW_IOVMAX];
	int iovcnt = iproto_row_encode(&packet, iov);
	sio_writev_all(relay.sock, iov, iovcnt);

	say_info("snapshot sent");
	/* relay.sock closed by guard */
}

static void
replication_relay_subscribe(struct recovery_state *r)
{
	/* Set LSNs */
	vclock_copy(&r->vclock, &relay.vclock);
	/* Set server_id */
	r->server_id = relay.server_id;

	recovery_follow_local(r, 0.1);
	ev_run(loop(), 0);

	say_crit("exiting the relay loop");
}

/** The main loop of replication client service process. */
static void
replication_relay_loop()
{
	struct sigaction sa;

	/* Set process title and fiber name.
	 * Even though we use only the main fiber, the logger
	 * uses the current fiber name.
	 */
	struct sockaddr_storage peer;
	socklen_t addrlen = sizeof(peer);
	getpeername(relay.sock, ((struct sockaddr*)&peer), &addrlen);
	title("relay", "%s", sio_strfaddr((struct sockaddr *)&peer));
	fiber_set_name(fiber(), status);

	/* init signals */
	memset(&sa, 0, sizeof(sa));
	sigemptyset(&sa.sa_mask);

	/* Reset all signals to their defaults. */
	sa.sa_handler = SIG_DFL;
	if (sigaction(SIGCHLD, &sa, NULL) == -1 ||
	    sigaction(SIGHUP, &sa, NULL) == -1 ||
	    sigaction(SIGINT, &sa, NULL) == -1 ||
	    sigaction(SIGTERM, &sa, NULL) == -1)
		say_syserror("sigaction");

	/*
	 * Ignore SIGPIPE, we already handle EPIPE.
	 * Ignore SIGUSR1, SIGUSR1 is used to make snapshots,
	 * and if someone wrote a faulty regexp for `ps' and
	 * fed it to `kill' the replication shouldn't die.
	 * Ignore SIGUSR2 as well, since one can be pretty
	 * inventive in ways of shooting oneself in the foot.
	 */
	sa.sa_handler = SIG_IGN;
	if (sigaction(SIGPIPE, &sa, NULL) == -1 ||
	    sigaction(SIGUSR1, &sa, NULL) == -1 ||
	    sigaction(SIGUSR2, &sa, NULL) == -1) {

		say_syserror("sigaction");
	}

	/*
	 * Init a read event: when replica closes its end
	 * of the socket, we can read EOF and shutdown the
	 * relay.
	 */
	struct ev_io sock_read_ev;
	sock_read_ev.data = (void *)(intptr_t) relay.sock;
	ev_io_init(&sock_read_ev, replication_relay_recv,
		   relay.sock, EV_READ);
	ev_io_start(loop(), &sock_read_ev);

	/* Initialize the recovery process */
	recovery_init(cfg_snap_dir, cfg_wal_dir,
		      replication_relay_send_row,
		      NULL, NULL, NULL, INT32_MAX);
	recovery_state->relay = true; /* recovery used in relay mode */

	try {
		switch (relay.type) {
		case IPROTO_JOIN:
			replication_relay_join(recovery_state);
			break;
		case IPROTO_SUBSCRIBE:
			replication_relay_subscribe(recovery_state);
			break;
		default:
			assert(false);
		}
	} catch (Exception *e) {
		say_error("relay error: %s", e->errmsg());
		exit(EXIT_FAILURE);
	}
	exit(EXIT_SUCCESS);
}<|MERGE_RESOLUTION|>--- conflicted
+++ resolved
@@ -221,7 +221,7 @@
 	if (mp_check(&d, end) != 0 || mp_typeof(*data) != MP_MAP)
 		tnt_raise(ClientError, ER_INVALID_MSGPACK, "JOIN body");
 
-	tt_uuid node_uuid = uuid_nil;
+	struct tt_uuid node_uuid = uuid_nil;
 	d = data;
 	uint32_t map_size = mp_decode_map(&d);
 	for (uint32_t i = 0; i < map_size; i++) {
@@ -231,27 +231,12 @@
 			continue;
 		}
 		uint8_t key = mp_decode_uint(&d);
-<<<<<<< HEAD
 		if (key == IPROTO_SERVER_UUID) {
-			if (mp_typeof(*d) != MP_STR ||
-			    mp_decode_strl(&d) != UUID_LEN) {
-=======
-		if (key == IPROTO_NODE_UUID) {
-			if (tt_uuid_from_msgpack(&d, &node_uuid) != 0) {
->>>>>>> 471be5a4
-				tnt_raise(ClientError, ER_INVALID_MSGPACK,
-					  "invalid Node-UUID");
-			}
+			iproto_decode_uuid(&d, &node_uuid);
 		} else {
 			mp_next(&d); /* value */
 		}
 	}
-
-	if (tt_uuid_is_nil(&node_uuid)) {
-		tnt_raise(ClientError, ER_INVALID_MSGPACK,
-			  "Can't find Node-UUID in JOIN request");
-	}
-
 	/* Notify box about new cluster node */
 	recovery_state->join_handler(&node_uuid);
 
@@ -283,7 +268,7 @@
 	const char *d = data;
 	if (mp_check(&d, end) != 0 || mp_typeof(*data) != MP_MAP)
 		tnt_raise(ClientError, ER_INVALID_MSGPACK, "subscribe body");
-	tt_uuid uu = uuid_nil, node_uuid = uuid_nil;
+	struct tt_uuid uu = uuid_nil, node_uuid = uuid_nil;
 
 	const char *lsnmap = NULL;
 	d = data;
@@ -297,30 +282,15 @@
 		uint8_t key = mp_decode_uint(&d);
 		switch (key) {
 		case IPROTO_CLUSTER_UUID:
-			if (tt_uuid_from_msgpack(&d, &cluster_uuid) != 0) {
-				tnt_raise(ClientError, ER_INVALID_MSGPACK,
-					  "invalid Cluster-UUID");
-			}
-<<<<<<< HEAD
-			tt_uuid_dec_be(d, &uu);
-			d += UUID_LEN;
+			iproto_decode_uuid(&d, &uu);
 			break;
 		case IPROTO_SERVER_UUID:
-			if (mp_typeof(*d) != MP_STR ||
-			    mp_decode_strl(&d) != UUID_LEN) {
-=======
-			break;
-		case IPROTO_NODE_UUID:
-			if (tt_uuid_from_msgpack(&d, &node_uuid) != 0) {
->>>>>>> 471be5a4
-				tnt_raise(ClientError, ER_INVALID_MSGPACK,
-					  "invalid Node-UUID");
-			}
+			iproto_decode_uuid(&d, &node_uuid);
 			break;
 		case IPROTO_VCLOCK:
 			if (mp_typeof(*d) != MP_MAP) {
 				tnt_raise(ClientError, ER_INVALID_MSGPACK,
-					  "invalid LSNMAP");
+					  "invalid VCLOCK");
 			}
 			lsnmap = d;
 			mp_next(&d);
@@ -342,12 +312,15 @@
 	}
 
 	/* Check Node-UUID */
-	uint32_t server_id = schema_find_id(SC_CLUSTER_ID, 1, tt_uuid_str(&node_uuid),
-					  UUID_STR_LEN);
-	if (server_id == SC_ID_NIL)
-		tnt_raise(ClientError, ER_UNKNOWN_SERVER, tt_uuid_str(&node_uuid));
+	uint32_t server_id;
+	server_id = schema_find_id(SC_CLUSTER_ID, 1,
+				   tt_uuid_str(&node_uuid), UUID_STR_LEN);
+	if (server_id == SC_ID_NIL) {
+		tnt_raise(ClientError, ER_UNKNOWN_SERVER,
+			  tt_uuid_str(&node_uuid));
+	}
 	if (lsnmap == NULL)
-		tnt_raise(ClientError, ER_INVALID_MSGPACK, "LSNMAP");
+		tnt_raise(ClientError, ER_INVALID_MSGPACK, "VCLOCK");
 	/* Check & save LSNMAP */
 	d = lsnmap;
 	uint32_t lsnmap_size = mp_decode_map(&d);
@@ -364,7 +337,7 @@
 		if (mp_typeof(*d) != MP_UINT) {
 		map_error:
 			free(request);
-			tnt_raise(ClientError, ER_INVALID_MSGPACK, "LSNMAP");
+			tnt_raise(ClientError, ER_INVALID_MSGPACK, "VCLOCK");
 		}
 		uint32_t id = mp_decode_uint(&d);
 		if (mp_typeof(*d) != MP_UINT)
