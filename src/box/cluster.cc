--- conflicted
+++ resolved
@@ -78,20 +78,7 @@
 	/** Checked in the before-commit trigger */
 	assert(!tt_uuid_is_nil(server_uuid));
 	assert(!cserver_id_is_reserved(server_id) && server_id < VCLOCK_MAX);
-<<<<<<< HEAD
-
-	if (r->server_id == server_id) {
-		if (tt_uuid_is_equal(&r->server_uuid, server_uuid))
-			return;
-		say_warn("server UUID changed to %s",
-			 tt_uuid_str(server_uuid));
-		assert(vclock_has(&r->vclock, server_id));
-		memcpy(&r->server_uuid, server_uuid, sizeof(*server_uuid));
-		return;
-	}
-=======
 	assert(!vclock_has(&r->vclock, server_id));
->>>>>>> 0cf81eba
 
 	/* Add server */
 	vclock_add_server_nothrow(&r->vclock, server_id);
@@ -113,7 +100,7 @@
 void
 cluster_update_server(uint32_t server_id, const struct tt_uuid *server_uuid)
 {
-	struct recovery_state *r = ::recovery;
+	struct recovery *r = ::recovery;
 	/** Checked in the before-commit trigger */
 	assert(!tt_uuid_is_nil(server_uuid));
 	assert(!cserver_id_is_reserved(server_id) && server_id < VCLOCK_MAX);
@@ -130,13 +117,9 @@
 void
 cluster_del_server(uint32_t server_id)
 {
-<<<<<<< HEAD
 	struct recovery *r = ::recovery;
-=======
-	struct recovery_state *r = recovery;
 	assert(!cserver_id_is_reserved(server_id) && server_id < VCLOCK_MAX);
 
->>>>>>> 0cf81eba
 	vclock_del_server(&r->vclock, server_id);
 	if (r->server_id == server_id) {
 		r->server_id = 0;
