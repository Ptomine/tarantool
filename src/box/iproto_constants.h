#ifndef TARANTOOL_IPROTO_CONSTANTS_H_INCLUDED
#define TARANTOOL_IPROTO_CONSTANTS_H_INCLUDED
/*
 * Copyright 2010-2016, Tarantool AUTHORS, please see AUTHORS file.
 *
 * Redistribution and use in source and binary forms, with or
 * without modification, are permitted provided that the following
 * conditions are met:
 *
 * 1. Redistributions of source code must retain the above
 *    copyright notice, this list of conditions and the
 *    following disclaimer.
 *
 * 2. Redistributions in binary form must reproduce the above
 *    copyright notice, this list of conditions and the following
 *    disclaimer in the documentation and/or other materials
 *    provided with the distribution.
 *
 * THIS SOFTWARE IS PROVIDED BY <COPYRIGHT HOLDER> ``AS IS'' AND
 * ANY EXPRESS OR IMPLIED WARRANTIES, INCLUDING, BUT NOT LIMITED
 * TO, THE IMPLIED WARRANTIES OF MERCHANTABILITY AND FITNESS FOR
 * A PARTICULAR PURPOSE ARE DISCLAIMED. IN NO EVENT SHALL
 * <COPYRIGHT HOLDER> OR CONTRIBUTORS BE LIABLE FOR ANY DIRECT,
 * INDIRECT, INCIDENTAL, SPECIAL, EXEMPLARY, OR CONSEQUENTIAL
 * DAMAGES (INCLUDING, BUT NOT LIMITED TO, PROCUREMENT OF
 * SUBSTITUTE GOODS OR SERVICES; LOSS OF USE, DATA, OR PROFITS; OR
 * BUSINESS INTERRUPTION) HOWEVER CAUSED AND ON ANY THEORY OF
 * LIABILITY, WHETHER IN CONTRACT, STRICT LIABILITY, OR TORT
 * (INCLUDING NEGLIGENCE OR OTHERWISE) ARISING IN ANY WAY OUT OF
 * THE USE OF THIS SOFTWARE, EVEN IF ADVISED OF THE POSSIBILITY OF
 * SUCH DAMAGE.
 */
#include <stdbool.h>
#include <stdint.h>
#include <trivia/util.h>

#include <msgpuck.h>

#if defined(__cplusplus)
extern "C" {
#endif

enum {
	/** Maximal iproto package body length (2GiB) */
	IPROTO_BODY_LEN_MAX = 2147483648UL,
	/* Maximal length of text handshake (greeting) */
	IPROTO_GREETING_SIZE = 128,
	/** marker + len + prev crc32 + cur crc32 + (padding) */
	XLOG_FIXHEADER_SIZE = 19
};

enum iproto_key {
	IPROTO_REQUEST_TYPE = 0x00,
	IPROTO_SYNC = 0x01,

	/* Replication keys (header) */
	IPROTO_REPLICA_ID = 0x02,
	IPROTO_LSN = 0x03,
	IPROTO_TIMESTAMP = 0x04,
	IPROTO_SCHEMA_VERSION = 0x05,
	IPROTO_SERVER_VERSION = 0x06,
	IPROTO_GROUP_ID = 0x07,
	/* Leave a gap for other keys in the header. */
	IPROTO_SPACE_ID = 0x10,
	IPROTO_INDEX_ID = 0x11,
	IPROTO_LIMIT = 0x12,
	IPROTO_OFFSET = 0x13,
	IPROTO_ITERATOR = 0x14,
	IPROTO_INDEX_BASE = 0x15,

	/* Leave a gap between integer values and other keys */
	IPROTO_KEY = 0x20,
	IPROTO_TUPLE = 0x21,
	IPROTO_FUNCTION_NAME = 0x22,
	IPROTO_USER_NAME = 0x23,

	/*
	 * Replication keys (body).
	 * Unfortunately, there is no gap between request and
	 * replication keys (between USER_NAME and INSTANCE_UUID).
	 * So imagine, that OPS, EXPR and FIELD_NAME keys follows
	 * the USER_NAME key.
	 */
	IPROTO_INSTANCE_UUID = 0x24,
	IPROTO_CLUSTER_UUID = 0x25,
	IPROTO_VCLOCK = 0x26,

	/* Also request keys. See the comment above. */
	IPROTO_EXPR = 0x27, /* EVAL */
	IPROTO_OPS = 0x28, /* UPSERT but not UPDATE ops, because of legacy */
<<<<<<< HEAD
	IPROTO_SERVER_IS_RO = 0x29,
	IPROTO_OPTIONS = 0x2a,

=======
	IPROTO_BALLOT = 0x29,
>>>>>>> efed5d7f
	/* Leave a gap between request keys and response keys */
	IPROTO_DATA = 0x30,
	IPROTO_ERROR = 0x31,
	/**
	 * IPROTO_METADATA: [
	 *      { IPROTO_FIELD_NAME: name },
	 *      { ... },
	 *      ...
	 * ]
	 */
	IPROTO_METADATA = 0x32,

	/* Leave a gap between response keys and SQL keys. */
	IPROTO_SQL_TEXT = 0x40,
	IPROTO_SQL_BIND = 0x41,
	/**
	 * IPROTO_SQL_INFO: {
	 *     SQL_INFO_ROW_COUNT: number
	 * }
	 */
	IPROTO_SQL_INFO = 0x42,
	IPROTO_KEY_MAX
};

<<<<<<< HEAD
/**
 * Keys, stored in IPROTO_METADATA. They can not be received
 * in a request. Only sent as response, so no necessity in _strs
 * or _key_type arrays.
 */
enum iproto_metadata_key {
	IPROTO_FIELD_NAME = 0,
=======
enum iproto_ballot_key {
	IPROTO_BALLOT_IS_RO = 0x01,
	IPROTO_BALLOT_VCLOCK = 0x02,
	IPROTO_BALLOT_GC_VCLOCK = 0x03,
>>>>>>> efed5d7f
};

#define bit(c) (1ULL<<IPROTO_##c)

#define IPROTO_HEAD_BMAP (bit(REQUEST_TYPE) | bit(SYNC) | bit(REPLICA_ID) |\
			  bit(LSN) | bit(SCHEMA_VERSION))
#define IPROTO_DML_BODY_BMAP (bit(SPACE_ID) | bit(INDEX_ID) | bit(LIMIT) |\
			      bit(OFFSET) | bit(ITERATOR) | bit(INDEX_BASE) |\
			      bit(KEY) | bit(TUPLE) | bit(OPS))

static inline bool
xrow_header_has_key(const char *pos, const char *end)
{
	unsigned char key = pos < end ? *pos : (unsigned char) IPROTO_KEY_MAX;
	return key < IPROTO_KEY_MAX && IPROTO_HEAD_BMAP & (1ULL<<key);
}

static inline bool
iproto_dml_body_has_key(const char *pos, const char *end)
{
	unsigned char key = pos < end ? *pos : (unsigned char) IPROTO_KEY_MAX;
	return key < IPROTO_KEY_MAX && IPROTO_DML_BODY_BMAP & (1ULL<<key);
}

#undef bit

static inline uint64_t
iproto_key_bit(unsigned char key)
{
	return 1ULL << key;
}

extern const unsigned char iproto_key_type[IPROTO_KEY_MAX];

/**
 * IPROTO command codes
 */
enum iproto_type {
	/** Acknowledgement that request or command is successful */
	IPROTO_OK = 0,

	/** SELECT request */
	IPROTO_SELECT = 1,
	/** INSERT request */
	IPROTO_INSERT = 2,
	/** REPLACE request */
	IPROTO_REPLACE = 3,
	/** UPDATE request */
	IPROTO_UPDATE = 4,
	/** DELETE request */
	IPROTO_DELETE = 5,
	/** CALL request - wraps result into [tuple, tuple, ...] format */
	IPROTO_CALL_16 = 6,
	/** AUTH request */
	IPROTO_AUTH = 7,
	/** EVAL request */
	IPROTO_EVAL = 8,
	/** UPSERT request */
	IPROTO_UPSERT = 9,
	/** CALL request - returns arbitrary MessagePack */
	IPROTO_CALL = 10,
	/** Execute an SQL statement. */
	IPROTO_EXECUTE = 11,
	/** No operation. Treated as DML, used to bump LSN. */
	IPROTO_NOP = 12,
	/** The maximum typecode used for box.stat() */
	IPROTO_TYPE_STAT_MAX,

	/** PING request */
	IPROTO_PING = 64,
	/** Replication JOIN command */
	IPROTO_JOIN = 65,
	/** Replication SUBSCRIBE command */
	IPROTO_SUBSCRIBE = 66,
	/** DEPRECATED: use IPROTO_VOTE instead */
	IPROTO_VOTE_DEPRECATED = 67,
	/** Vote request command for master election */
	IPROTO_VOTE = 68,

	/** Vinyl run info stored in .index file */
	VY_INDEX_RUN_INFO = 100,
	/** Vinyl page info stored in .index file */
	VY_INDEX_PAGE_INFO = 101,
	/** Vinyl row index stored in .run file */
	VY_RUN_ROW_INDEX = 102,

	/** Non-final response type. */
	IPROTO_CHUNK = 128,

	/**
	 * Error codes = (IPROTO_TYPE_ERROR | ER_XXX from errcode.h)
	 */
	IPROTO_TYPE_ERROR = 1 << 15
};

/** IPROTO type name by code */
extern const char *iproto_type_strs[];

/**
 * Returns IPROTO type name by @a type code.
 * @param type IPROTO type.
 */
static inline const char *
iproto_type_name(uint32_t type)
{
	/*
	 * Sic: iptoto_type_strs[IPROTO_NOP] is NULL
	 * to suppress box.stat() output.
	 */
	if (type == IPROTO_NOP)
		return "NOP";

	if (type < IPROTO_TYPE_STAT_MAX)
		return iproto_type_strs[type];

	switch (type) {
	case VY_INDEX_RUN_INFO:
		return "RUNINFO";
	case VY_INDEX_PAGE_INFO:
		return "PAGEINFO";
	case VY_RUN_ROW_INDEX:
		return "ROWINDEX";
	default:
		return NULL;
	}
}

/**
 * Returns IPROTO key name by @a key code.
 * @param key IPROTO key.
 */
static inline const char *
iproto_key_name(enum iproto_key key)
{
	extern const char *iproto_key_strs[];
	if (key >= IPROTO_KEY_MAX)
		return NULL;
	return iproto_key_strs[key];
}

/** A data manipulation request. */
static inline bool
iproto_type_is_dml(uint32_t type)
{
	return (type >= IPROTO_SELECT && type <= IPROTO_DELETE) ||
		type == IPROTO_UPSERT || type == IPROTO_NOP;
}

/**
 * Returns a map of mandatory members of IPROTO DML request.
 * @param type iproto type.
 */
static inline uint64_t
dml_request_key_map(uint32_t type)
{
	/** Advanced requests don't have a defined key map. */
	assert(iproto_type_is_dml(type));
	extern const uint64_t iproto_body_key_map[];
	return iproto_body_key_map[type];
}

/**
 * A read only request, CALL is included since it
 * may be read-only, and there are separate checks
 * for all database requests issues from CALL.
 */
static inline bool
iproto_type_is_select(uint32_t type)
{
	return type <= IPROTO_SELECT || type == IPROTO_CALL || type == IPROTO_EVAL;
}

/** A common request with a mandatory and simple body (key, tuple, ops)  */
static inline bool
iproto_type_is_request(uint32_t type)
{
	return type > IPROTO_OK && type <= IPROTO_TYPE_STAT_MAX;
}

/**
 * The request is "synchronous": no other requests
 * on this connection should be taken before this one
 * ends.
 */
static inline bool
iproto_type_is_sync(uint32_t type)
{
	return type == IPROTO_JOIN || type == IPROTO_SUBSCRIBE;
}

/** This is an error. */
static inline bool
iproto_type_is_error(uint32_t type)
{
	return (type & IPROTO_TYPE_ERROR) != 0;
}

/** The snapshot row metadata repeats the structure of REPLACE request. */
struct PACKED request_replace_body {
	uint8_t m_body;
	uint8_t k_space_id;
	uint8_t m_space_id;
	uint32_t v_space_id;
	uint8_t k_tuple;
};

/**
 * Xrow keys for Vinyl run information.
 * @sa struct vy_run_info.
 */
enum vy_run_info_key {
	/** Min key in the run. */
	VY_RUN_INFO_MIN_KEY = 1,
	/** Max key in the run. */
	VY_RUN_INFO_MAX_KEY = 2,
	/** Min LSN over all statements in the run. */
	VY_RUN_INFO_MIN_LSN = 3,
	/** Max LSN over all statements in the run. */
	VY_RUN_INFO_MAX_LSN = 4,
	/** Number of pages in the run. */
	VY_RUN_INFO_PAGE_COUNT = 5,
	/** Legacy bloom filter implementation. */
	VY_RUN_INFO_BLOOM_LEGACY = 6,
	/** Bloom filter for keys. */
	VY_RUN_INFO_BLOOM = 7,
	/** The last key in this enum + 1 */
	VY_RUN_INFO_KEY_MAX
};

/**
 * Return vy_run_info key name by @a key code.
 * @param key key
 */
static inline const char *
vy_run_info_key_name(enum vy_run_info_key key)
{
	if (key <= 0 || key >= VY_RUN_INFO_KEY_MAX)
		return NULL;
	extern const char *vy_run_info_key_strs[];
	return vy_run_info_key_strs[key];
}

/**
 * Xrow keys for Vinyl page information.
 * @sa struct vy_run_info.
 */
enum vy_page_info_key {
	/** Offset of page data in the run file. */
	VY_PAGE_INFO_OFFSET = 1,
	/** Size of page data in the run file. */
	VY_PAGE_INFO_SIZE = 2,
	/** Size of page data in memory, i.e. unpacked. */
	VY_PAGE_INFO_UNPACKED_SIZE = 3,
	/* Number of statements in the page. */
	VY_PAGE_INFO_ROW_COUNT = 4,
	/* Minimal key stored in the page. */
	VY_PAGE_INFO_MIN_KEY = 5,
	/** Offset of the row index in the page. */
	VY_PAGE_INFO_ROW_INDEX_OFFSET = 6,
	/** The last key in this enum + 1 */
	VY_PAGE_INFO_KEY_MAX
};

/**
 * Return vy_page_info key name by @a key code.
 * @param key key
 */
static inline const char *
vy_page_info_key_name(enum vy_page_info_key key)
{
	if (key <= 0 || key >= VY_PAGE_INFO_KEY_MAX)
		return NULL;
	extern const char *vy_page_info_key_strs[];
	return vy_page_info_key_strs[key];
}

/**
 * Xrow keys for Vinyl row index.
 * @sa struct vy_page_info.
 */
enum vy_row_index_key {
	/** Array of row offsets. */
	VY_ROW_INDEX_DATA = 1,
	/** The last key in this enum + 1 */
	VY_ROW_INDEX_KEY_MAX
};

/**
 * Return vy_page_info key name by @a key code.
 * @param key key
 */
static inline const char *
vy_row_index_key_name(enum vy_row_index_key key)
{
	if (key <= 0 || key >= VY_ROW_INDEX_KEY_MAX)
		return NULL;
	extern const char *vy_row_index_key_strs[];
	return vy_row_index_key_strs[key];
}

#if defined(__cplusplus)
} /* extern "C" */
#endif

#endif /* TARANTOOL_IPROTO_CONSTANTS_H_INCLUDED */<|MERGE_RESOLUTION|>--- conflicted
+++ resolved
@@ -88,13 +88,9 @@
 	/* Also request keys. See the comment above. */
 	IPROTO_EXPR = 0x27, /* EVAL */
 	IPROTO_OPS = 0x28, /* UPSERT but not UPDATE ops, because of legacy */
-<<<<<<< HEAD
-	IPROTO_SERVER_IS_RO = 0x29,
+	IPROTO_BALLOT = 0x29,
 	IPROTO_OPTIONS = 0x2a,
 
-=======
-	IPROTO_BALLOT = 0x29,
->>>>>>> efed5d7f
 	/* Leave a gap between request keys and response keys */
 	IPROTO_DATA = 0x30,
 	IPROTO_ERROR = 0x31,
@@ -119,7 +115,6 @@
 	IPROTO_KEY_MAX
 };
 
-<<<<<<< HEAD
 /**
  * Keys, stored in IPROTO_METADATA. They can not be received
  * in a request. Only sent as response, so no necessity in _strs
@@ -127,12 +122,12 @@
  */
 enum iproto_metadata_key {
 	IPROTO_FIELD_NAME = 0,
-=======
+};
+
 enum iproto_ballot_key {
 	IPROTO_BALLOT_IS_RO = 0x01,
 	IPROTO_BALLOT_VCLOCK = 0x02,
 	IPROTO_BALLOT_GC_VCLOCK = 0x03,
->>>>>>> efed5d7f
 };
 
 #define bit(c) (1ULL<<IPROTO_##c)
