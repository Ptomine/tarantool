box.internal.bootstrap()
---
...
box.space._schema:select{}
---
- - ['cluster', '<cluster uuid>']
  - ['max_id', 511]
<<<<<<< HEAD
  - ['version', 1, 8, 2]
=======
  - ['version', 1, 7, 7]
>>>>>>> 76b8092f
...
box.space._cluster:select{}
---
- - [1, '<server uuid>']
...
box.space._space:select{}
---
- - [272, 1, '_schema', 'memtx', 0, {}, [{'type': 'string', 'name': 'key'}]]
  - [276, 1, '_collation', 'memtx', 0, {}, [{'name': 'id', 'type': 'unsigned'}, {
        'name': 'name', 'type': 'string'}, {'name': 'owner', 'type': 'unsigned'},
      {'name': 'type', 'type': 'string'}, {'name': 'locale', 'type': 'string'}, {
        'name': 'opts', 'type': 'map'}]]
  - [280, 1, '_space', 'memtx', 0, {}, [{'name': 'id', 'type': 'unsigned'}, {'name': 'owner',
        'type': 'unsigned'}, {'name': 'name', 'type': 'string'}, {'name': 'engine',
        'type': 'string'}, {'name': 'field_count', 'type': 'unsigned'}, {'name': 'flags',
        'type': 'map'}, {'name': 'format', 'type': 'array'}]]
  - [281, 1, '_vspace', 'sysview', 0, {}, [{'name': 'id', 'type': 'unsigned'}, {'name': 'owner',
        'type': 'unsigned'}, {'name': 'name', 'type': 'string'}, {'name': 'engine',
        'type': 'string'}, {'name': 'field_count', 'type': 'unsigned'}, {'name': 'flags',
        'type': 'map'}, {'name': 'format', 'type': 'array'}]]
  - [284, 1, '_sequence', 'memtx', 0, {}, [{'name': 'id', 'type': 'unsigned'}, {'name': 'owner',
        'type': 'unsigned'}, {'name': 'name', 'type': 'string'}, {'name': 'step',
        'type': 'integer'}, {'name': 'min', 'type': 'integer'}, {'name': 'max', 'type': 'integer'},
      {'name': 'start', 'type': 'integer'}, {'name': 'cache', 'type': 'integer'},
      {'name': 'cycle', 'type': 'boolean'}]]
  - [285, 1, '_sequence_data', 'memtx', 0, {}, [{'name': 'id', 'type': 'unsigned'},
      {'name': 'value', 'type': 'integer'}]]
  - [288, 1, '_index', 'memtx', 0, {}, [{'name': 'id', 'type': 'unsigned'}, {'name': 'iid',
        'type': 'unsigned'}, {'name': 'name', 'type': 'string'}, {'name': 'type',
        'type': 'string'}, {'name': 'opts', 'type': 'map'}, {'name': 'parts', 'type': 'array'}]]
  - [289, 1, '_vindex', 'sysview', 0, {}, [{'name': 'id', 'type': 'unsigned'}, {'name': 'iid',
        'type': 'unsigned'}, {'name': 'name', 'type': 'string'}, {'name': 'type',
        'type': 'string'}, {'name': 'opts', 'type': 'map'}, {'name': 'parts', 'type': 'array'}]]
  - [296, 1, '_func', 'memtx', 0, {}, [{'name': 'id', 'type': 'unsigned'}, {'name': 'owner',
        'type': 'unsigned'}, {'name': 'name', 'type': 'string'}, {'name': 'setuid',
        'type': 'unsigned'}]]
  - [297, 1, '_vfunc', 'sysview', 0, {}, [{'name': 'id', 'type': 'unsigned'}, {'name': 'owner',
        'type': 'unsigned'}, {'name': 'name', 'type': 'string'}, {'name': 'setuid',
        'type': 'unsigned'}]]
  - [304, 1, '_user', 'memtx', 0, {}, [{'name': 'id', 'type': 'unsigned'}, {'name': 'owner',
        'type': 'unsigned'}, {'name': 'name', 'type': 'string'}, {'name': 'type',
        'type': 'string'}, {'name': 'auth', 'type': 'map'}]]
  - [305, 1, '_vuser', 'sysview', 0, {}, [{'name': 'id', 'type': 'unsigned'}, {'name': 'owner',
        'type': 'unsigned'}, {'name': 'name', 'type': 'string'}, {'name': 'type',
        'type': 'string'}, {'name': 'auth', 'type': 'map'}]]
  - [312, 1, '_priv', 'memtx', 0, {}, [{'name': 'grantor', 'type': 'unsigned'}, {
        'name': 'grantee', 'type': 'unsigned'}, {'name': 'object_type', 'type': 'string'},
      {'name': 'object_id', 'type': 'unsigned'}, {'name': 'privilege', 'type': 'unsigned'}]]
  - [313, 1, '_vpriv', 'sysview', 0, {}, [{'name': 'grantor', 'type': 'unsigned'},
      {'name': 'grantee', 'type': 'unsigned'}, {'name': 'object_type', 'type': 'string'},
      {'name': 'object_id', 'type': 'unsigned'}, {'name': 'privilege', 'type': 'unsigned'}]]
  - [320, 1, '_cluster', 'memtx', 0, {}, [{'name': 'id', 'type': 'unsigned'}, {'name': 'uuid',
        'type': 'string'}]]
  - [328, 1, '_trigger', 'memtx', 0, {}, [{'name': 'name', 'type': 'string'}, {'name': 'opts',
        'type': 'map'}]]
  - [330, 1, '_truncate', 'memtx', 0, {}, [{'name': 'id', 'type': 'unsigned'}, {'name': 'count',
        'type': 'unsigned'}]]
  - [340, 1, '_space_sequence', 'memtx', 0, {}, [{'name': 'id', 'type': 'unsigned'},
      {'name': 'sequence_id', 'type': 'unsigned'}, {'name': 'is_generated', 'type': 'boolean'}]]
...
box.space._index:select{}
---
- - [272, 0, 'primary', 'tree', {'unique': true}, [[0, 'string']]]
  - [276, 0, 'primary', 'tree', {'unique': true}, [[0, 'unsigned']]]
  - [276, 1, 'name', 'tree', {'unique': true}, [[1, 'string']]]
  - [280, 0, 'primary', 'tree', {'unique': true}, [[0, 'unsigned']]]
  - [280, 1, 'owner', 'tree', {'unique': false}, [[1, 'unsigned']]]
  - [280, 2, 'name', 'tree', {'unique': true}, [[2, 'string']]]
  - [281, 0, 'primary', 'tree', {'unique': true}, [[0, 'unsigned']]]
  - [281, 1, 'owner', 'tree', {'unique': false}, [[1, 'unsigned']]]
  - [281, 2, 'name', 'tree', {'unique': true}, [[2, 'string']]]
  - [284, 0, 'primary', 'tree', {'unique': true}, [[0, 'unsigned']]]
  - [284, 1, 'owner', 'tree', {'unique': false}, [[1, 'unsigned']]]
  - [284, 2, 'name', 'tree', {'unique': true}, [[2, 'string']]]
  - [285, 0, 'primary', 'hash', {'unique': true}, [[0, 'unsigned']]]
  - [288, 0, 'primary', 'tree', {'unique': true}, [[0, 'unsigned'], [1, 'unsigned']]]
  - [288, 2, 'name', 'tree', {'unique': true}, [[0, 'unsigned'], [2, 'string']]]
  - [289, 0, 'primary', 'tree', {'unique': true}, [[0, 'unsigned'], [1, 'unsigned']]]
  - [289, 2, 'name', 'tree', {'unique': true}, [[0, 'unsigned'], [2, 'string']]]
  - [296, 0, 'primary', 'tree', {'unique': true}, [[0, 'unsigned']]]
  - [296, 1, 'owner', 'tree', {'unique': false}, [[1, 'unsigned']]]
  - [296, 2, 'name', 'tree', {'unique': true}, [[2, 'string']]]
  - [297, 0, 'primary', 'tree', {'unique': true}, [[0, 'unsigned']]]
  - [297, 1, 'owner', 'tree', {'unique': false}, [[1, 'unsigned']]]
  - [297, 2, 'name', 'tree', {'unique': true}, [[2, 'string']]]
  - [304, 0, 'primary', 'tree', {'unique': true}, [[0, 'unsigned']]]
  - [304, 1, 'owner', 'tree', {'unique': false}, [[1, 'unsigned']]]
  - [304, 2, 'name', 'tree', {'unique': true}, [[2, 'string']]]
  - [305, 0, 'primary', 'tree', {'unique': true}, [[0, 'unsigned']]]
  - [305, 1, 'owner', 'tree', {'unique': false}, [[1, 'unsigned']]]
  - [305, 2, 'name', 'tree', {'unique': true}, [[2, 'string']]]
  - [312, 0, 'primary', 'tree', {'unique': true}, [[1, 'unsigned'], [2, 'string'],
      [3, 'unsigned']]]
  - [312, 1, 'owner', 'tree', {'unique': false}, [[0, 'unsigned']]]
  - [312, 2, 'object', 'tree', {'unique': false}, [[2, 'string'], [3, 'unsigned']]]
  - [313, 0, 'primary', 'tree', {'unique': true}, [[1, 'unsigned'], [2, 'string'],
      [3, 'unsigned']]]
  - [313, 1, 'owner', 'tree', {'unique': false}, [[0, 'unsigned']]]
  - [313, 2, 'object', 'tree', {'unique': false}, [[2, 'string'], [3, 'unsigned']]]
  - [320, 0, 'primary', 'tree', {'unique': true}, [[0, 'unsigned']]]
  - [320, 1, 'uuid', 'tree', {'unique': true}, [[1, 'string']]]
  - [328, 0, 'primary', 'tree', {'unique': true}, [[0, 'string']]]
  - [330, 0, 'primary', 'tree', {'unique': true}, [[0, 'unsigned']]]
  - [340, 0, 'primary', 'tree', {'unique': true}, [[0, 'unsigned']]]
  - [340, 1, 'sequence', 'tree', {'unique': false}, [[1, 'unsigned']]]
...
box.space._user:select{}
---
- - [0, 1, 'guest', 'user', {'chap-sha1': 'vhvewKp0tNyweZQ+cFKAlsyphfg='}]
  - [1, 1, 'admin', 'user', {}]
  - [2, 1, 'public', 'role', {}]
  - [3, 1, 'replication', 'role', {}]
  - [31, 1, 'super', 'role', {}]
...
box.space._func:select{}
---
- - [1, 1, 'box.schema.user.info', 1, 'LUA']
...
box.space._priv:select{}
---
- - [1, 0, 'role', 2, 4]
  - [1, 0, 'universe', 0, 24]
  - [1, 1, 'universe', 0, 4294967295]
  - [1, 2, 'function', 1, 4]
  - [1, 2, 'space', 276, 2]
  - [1, 2, 'space', 281, 1]
  - [1, 2, 'space', 289, 1]
  - [1, 2, 'space', 297, 1]
  - [1, 2, 'space', 305, 1]
  - [1, 2, 'space', 313, 1]
  - [1, 2, 'space', 330, 2]
  - [1, 3, 'space', 320, 2]
  - [1, 3, 'universe', 0, 1]
  - [1, 31, 'universe', 0, 4294967295]
...<|MERGE_RESOLUTION|>--- conflicted
+++ resolved
@@ -5,11 +5,7 @@
 ---
 - - ['cluster', '<cluster uuid>']
   - ['max_id', 511]
-<<<<<<< HEAD
   - ['version', 1, 8, 2]
-=======
-  - ['version', 1, 7, 7]
->>>>>>> 76b8092f
 ...
 box.space._cluster:select{}
 ---
