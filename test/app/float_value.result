box.cfg
<<<<<<< HEAD
1	snapshot_count:6
2	too_long_threshold:0.01
3	slab_alloc_factor:2
4	rows_per_wal:50
5	background:false
6	logger:tarantool.log
7	slab_alloc_arena:0.1
8	log_level:5
=======
1	pid_file:box.pid
2	slab_alloc_factor:2
3	rows_per_wal:50
4	background:false
5	logger:tarantool.log
6	slab_alloc_arena:0.1
7	wal_dir:.
8	listen:3313
>>>>>>> 3fb0f7f1
9	logger_nonblock:true
10	snap_dir:.
11	coredump:false
12	wal_mode:write
<<<<<<< HEAD
13	pid_file:box.pid
14	panic_on_snap_error:true
15	panic_on_wal_error:false
=======
13	panic_on_snap_error:true
14	panic_on_wal_error:false
15	log_level:5
>>>>>>> 3fb0f7f1
16	readahead:16320
17	admin:3313
18	wal_dir:.
19	snapshot_period:14400
20	slab_alloc_minimal:64
21	wal_dir_rescan_delay:0.1
------------------------------------------------------
Check that too_long_threshold = 0.01
0.01<|MERGE_RESOLUTION|>--- conflicted
+++ resolved
@@ -1,38 +1,21 @@
 box.cfg
-<<<<<<< HEAD
 1	snapshot_count:6
-2	too_long_threshold:0.01
+2	pid_file:box.pid
 3	slab_alloc_factor:2
 4	rows_per_wal:50
 5	background:false
 6	logger:tarantool.log
 7	slab_alloc_arena:0.1
 8	log_level:5
-=======
-1	pid_file:box.pid
-2	slab_alloc_factor:2
-3	rows_per_wal:50
-4	background:false
-5	logger:tarantool.log
-6	slab_alloc_arena:0.1
-7	wal_dir:.
-8	listen:3313
->>>>>>> 3fb0f7f1
-9	logger_nonblock:true
-10	snap_dir:.
-11	coredump:false
-12	wal_mode:write
-<<<<<<< HEAD
-13	pid_file:box.pid
+9	listen:3313
+10	logger_nonblock:true
+11	snap_dir:.
+12	coredump:false
+13	wal_mode:write
 14	panic_on_snap_error:true
 15	panic_on_wal_error:false
-=======
-13	panic_on_snap_error:true
-14	panic_on_wal_error:false
-15	log_level:5
->>>>>>> 3fb0f7f1
-16	readahead:16320
-17	admin:3313
+16	too_long_threshold:0.01
+17	readahead:16320
 18	wal_dir:.
 19	snapshot_period:14400
 20	slab_alloc_minimal:64
