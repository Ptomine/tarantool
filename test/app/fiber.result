--- conflicted
+++ resolved
@@ -901,19 +901,17 @@
 ---
 - 'ER_ILLEGAL_PARAMS: Illegal parameters, oh my'
 ...
-<<<<<<< HEAD
 -- #1734 fiber.name irt dead fibers
 fiber.create(function()end):name()
 ---
 - error: the fiber is dead
-=======
+...
 --
 -- gh-1926
 --
 fiber.create(function() fiber.wakeup(fiber.self()) end)
 ---
 - the fiber is dead
->>>>>>> 4c8106e3
 ...
 fiber = nil
 ---
