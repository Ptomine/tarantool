--- conflicted
+++ resolved
@@ -1,9 +1,5 @@
 TAP version 13
-<<<<<<< HEAD
-1..34
-=======
-1..41
->>>>>>> 8fd0dd20
+1..36
 ok - box is not started
 ok - invalid replication_source
 ok - invalid wal_mode
